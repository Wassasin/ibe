--- conflicted
+++ resolved
@@ -193,9 +193,8 @@
     });
 }
 
-<<<<<<< HEAD
 fn criterion_boyen_waters_benchmark(criterion: &mut Criterion) {
-    use ibe::boyen_waters::*;
+    use ibe::kem::boyen_waters::*;
 
     let mut rng = rand::thread_rng();
 
@@ -230,22 +229,18 @@
         b.iter(|| decrypt(black_box(&usk), black_box(&c)))
     });
 }
-=======
+
+bench_kem!(cgw_cca_kv, criterion_cgw_kem_cca_kv_benchmark);
 bench_kem!(cgw_cpa, criterion_cgw_kem_cpa_benchmark);
-bench_kem!(cgw_cca_kv, criterion_cgw_kem_cca_kv_benchmark);
->>>>>>> 89b3e80f
 
 criterion_group!(
     benches,
     criterion_waters_benchmark,
     criterion_waters_naccache_benchmark,
     criterion_kiltz_vahlis_one_benchmark,
-<<<<<<< HEAD
     criterion_boyen_waters_benchmark,
-=======
     criterion_cgw_kem_cpa_benchmark,
     criterion_cgw_kem_cca_kv_benchmark,
     criterion_cgw_kem_cca_fo_benchmark,
->>>>>>> 89b3e80f
 );
 criterion_main!(benches);