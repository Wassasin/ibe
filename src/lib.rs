//! Identity Based Encryption schemes on the [BLS12-381 pairing-friendly elliptic curve](https://github.com/zkcrypto/bls12_381).
//!
//! Implements the following schemes:
//! * Waters
//! * Waters-Naccache
//! * Kiltz-Vahlis IBE1
//! * Chen-Gay-Wee
//!
//! ## How to use
//! The following example is similar for all the schemes.
//! Check the corresponding tests for concrete examples per scheme.
//!
//! ```
//! use ibe::kem::kiltz_vahlis_one::*;
//!
//! const ID: &'static str = "email:w.geraedts@sarif.nl";
//! let mut rng = rand::thread_rng();
//!
//! // Hash the identity to a set of scalars.
//! let kid = Identity::derive(ID.as_bytes());
//!
//! // Generate a public-private-keypair for a trusted third party.
//! let (pk, sk) = setup(&mut rng);
//!
//! // Extract a private key for an identity / user.
//! let usk = extract_usk(&pk, &sk, &kid, &mut rng);
//!
//! // Generate a random message and encrypt it with the public key and an identity.
//! let (c, k) = encaps(&pk, &kid, &mut rng);
//!
//! // Decrypt the ciphertext of that message with the private key of the user.
//! let k2 = decaps(&usk, &c);
//!
//! assert_eq!(k, k2);
//! ```

#![no_std]

#[cfg(test)]
#[macro_use]
extern crate std;

mod util;

<<<<<<< HEAD
pub mod boyen_waters;
pub mod kiltz_vahlis_one;
pub mod waters;
pub mod waters_naccache;
=======
pub mod kem;
pub mod pke;
>>>>>>> 89b3e80f
<|MERGE_RESOLUTION|>--- conflicted
+++ resolved
@@ -42,12 +42,5 @@
 
 mod util;
 
-<<<<<<< HEAD
-pub mod boyen_waters;
-pub mod kiltz_vahlis_one;
-pub mod waters;
-pub mod waters_naccache;
-=======
 pub mod kem;
-pub mod pke;
->>>>>>> 89b3e80f
+pub mod pke;